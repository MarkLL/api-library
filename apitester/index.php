--- conflicted
+++ resolved
@@ -216,11 +216,8 @@
                 }
 
                 if (!empty($_POST['apiurl'])) {
-<<<<<<< HEAD
-                    $url = $apiurl.$apiendpoint;
-=======
-                    $url = $apiurl . 'api/' . $apiendpoint;
->>>>>>> 6d15cc75
+                    $url = $apiurl.'api/'.$apiendpoint;
+
                     if ($responsetype != '/') {
                         $url .= $responsetype;
                     }

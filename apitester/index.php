--- conflicted
+++ resolved
@@ -12,13 +12,8 @@
 }
 $apiurl             = (isset($_POST['apiurl'])) ? $_POST['apiurl'] : @$_SESSION['apiurl'];
 $_SESSION['apiurl'] = $apiurl;
-<<<<<<< HEAD
-if (!empty($apiurl) && substr($apiurl, -1)) {
-    $apiurl .= '/';
-=======
 if (!empty($apiurl) && substr($apiurl, -1) == '/') {
     $apiurl = substr($apiurl, 0, -1);
->>>>>>> 1019f94b
 }
 
 //clear the debug info
